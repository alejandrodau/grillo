--- conflicted
+++ resolved
@@ -108,13 +108,9 @@
     """
     DATA_LEN = 30
 
-<<<<<<< HEAD
     def __init__(self):
         self.chirp = self._build_chirp_modem()
-=======
-    def __init__(self, with_confirmation):
         self.with_confirmation = with_confirmation
->>>>>>> a35dcec6
 
     def send(self, message, blocking=True):
         chain_len = self._get_chain_len(len(message))
